--- conflicted
+++ resolved
@@ -401,11 +401,8 @@
                         f"Converged at iteration {i}: strict convergence."
                     )
                 break
-<<<<<<< HEAD
-=======
             old_labels = labels
 
->>>>>>> 7d36f3ba
             cluster_centres = self._compute_new_cluster_centers(X, labels)
 
             if self.verbose is True:
