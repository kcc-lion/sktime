--- conflicted
+++ resolved
@@ -1,11 +1,7 @@
 #!/usr/bin/env python3 -u
 # -*- coding: utf-8 -*-
 # copyright: sktime developers, BSD-3-Clause License (see LICENSE file)
-<<<<<<< HEAD
-"""Tests for ForecastingHorizon."""
-=======
 """Tests for ForecastingHorizon object."""
->>>>>>> 4a2901ad
 
 __author__ = ["mloning"]
 
@@ -45,11 +41,7 @@
 )
 @pytest.mark.parametrize("steps", TEST_FHS)
 def test_fh(index_type, fh_type, is_relative, steps):
-<<<<<<< HEAD
-    """Test fh."""
-=======
     """Testing ForecastingHorizon conversions."""
->>>>>>> 4a2901ad
     # generate data
     y = make_forecasting_problem(index_type=index_type)
     assert isinstance(y.index, INDEX_TYPE_LOOKUP.get(index_type))
@@ -105,11 +97,7 @@
 
 
 def test_fh_method_delegation():
-<<<<<<< HEAD
-    """Test method delegation."""
-=======
     """Test ForecastinHorizon delegated methods."""
->>>>>>> 4a2901ad
     fh = ForecastingHorizon(1)
     for method in DELEGATED_METHODS:
         assert hasattr(fh, method)
@@ -127,11 +115,7 @@
 
 @pytest.mark.parametrize("arg", BAD_INPUT_ARGS)
 def test_check_fh_values_bad_input_types(arg):
-<<<<<<< HEAD
-    """Test bad input."""
-=======
     """Negative test for bad ForecastingHorizon arguments."""
->>>>>>> 4a2901ad
     with raises(TypeError):
         ForecastingHorizon(arg)
 
@@ -144,11 +128,7 @@
 
 @pytest.mark.parametrize("arg", DUPLICATE_INPUT_ARGS)
 def test_check_fh_values_duplicate_input_values(arg):
-<<<<<<< HEAD
-    """Test dplicate input."""
-=======
     """Negative test for ForecastingHorizon input arguments."""
->>>>>>> 4a2901ad
     with raises(ValueError):
         ForecastingHorizon(arg)
 
@@ -165,11 +145,7 @@
 
 @pytest.mark.parametrize("arg", GOOD_INPUT_ARGS)
 def test_check_fh_values_input_conversion_to_pandas_index(arg):
-<<<<<<< HEAD
-    """Test pandas conversion."""
-=======
     """Test conversion to pandas index."""
->>>>>>> 4a2901ad
     output = ForecastingHorizon(arg, is_relative=False).to_pandas()
     assert type(output) in VALID_INDEX_TYPES
 
@@ -185,11 +161,7 @@
 @pytest.mark.parametrize("timepoint", TIMEPOINTS)
 @pytest.mark.parametrize("by", [-3, -1, 0, 1, 3])
 def test_shift(timepoint, by):
-<<<<<<< HEAD
-    """Test shift."""
-=======
     """Test shifting of ForecastingHorizon."""
->>>>>>> 4a2901ad
     ret = _shift(timepoint, by=by)
 
     # check output type, pandas index types inherit from each other,
@@ -214,11 +186,7 @@
 
 @pytest.mark.parametrize("duration", DURATIONS)
 def test_coerce_duration_to_int(duration):
-<<<<<<< HEAD
-    """Test coerce duration to int."""
-=======
     """Test coercion of duration to int."""
->>>>>>> 4a2901ad
     ret = _coerce_duration_to_int(duration, freq=_get_freq(duration))
 
     # check output type is always integer
@@ -235,11 +203,7 @@
 @pytest.mark.parametrize("n_timepoints", [3, 5])
 @pytest.mark.parametrize("index_type", INDEX_TYPE_LOOKUP.keys())
 def test_get_duration(n_timepoints, index_type):
-<<<<<<< HEAD
-    """Test get duration."""
-=======
     """Test getting of duration."""
->>>>>>> 4a2901ad
     index = _make_index(n_timepoints, index_type)
     duration = _get_duration(index)
     # check output type is duration type
