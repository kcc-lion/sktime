--- conflicted
+++ resolved
@@ -270,11 +270,7 @@
         multilevel = self.multilevel
         # Input checks and conversions
         y_true_inner, y_pred_inner, multioutput, multilevel, kwargs = self._check_ys(
-<<<<<<< HEAD
-            y_true, y_pred, multioutput, multilevel, **kwargs,
-=======
             y_true, y_pred, multioutput, multilevel, **kwargs
->>>>>>> f4b50ad1
         )
         # pass to inner function
         out_df = self._evaluate_by_index(y_true_inner, y_pred_inner, **kwargs)
@@ -404,11 +400,7 @@
         INNER_MTYPES = ["pd.DataFrame", "pd-multiindex", "pd_multiindex_hier"]
 
         def _coerce_to_df(self, y, var_name="y"):
-<<<<<<< HEAD
-            valid, _, _ = check_is_scitype(
-=======
             valid, msg, _ = check_is_scitype(
->>>>>>> f4b50ad1
                 y_true, scitype=SCITYPES, return_metadata=True, var_name=var_name
             )
             if not valid:
